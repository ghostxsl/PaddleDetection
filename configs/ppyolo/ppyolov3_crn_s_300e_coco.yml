--- conflicted
+++ resolved
@@ -8,10 +8,6 @@
 depth_mult: 0.33
 width_mult: 0.50
 
-<<<<<<< HEAD
-
-=======
->>>>>>> 598de46a
 TrainReader:
   batch_size: 32
 
